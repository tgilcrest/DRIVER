(function () {
    'use strict';

    /* ngInject */
    function RecordTypes($resource, ASEConfig) {
<<<<<<< HEAD
        var url = ASEConfig.api.hostname + '/api/recordtypes/:id/';
        return $resource(url, {id: '@uuid'}, {
=======
        return $resource(ASEConfig.api.hostname + '/api/recordtypes/:id/',
                         {id: '@uuid', limit: 'all'}, {

>>>>>>> 734ed161
            create: {
                method: 'POST'
            },
            get: {
                method: 'GET'
            },
            query: {
                method: 'GET',
                transformResponse: function(data) { return angular.fromJson(data).results; },
                isArray: true
            },
            // Recent counts for a record type: monthly, quarterly, yearly totals included
            recentCounts: {
                method: 'GET',
                url: url + 'recent_counts/'
            },
            update: {
                method: 'PATCH'
            }
        });
    }

    angular.module('ase.resources')
    .factory('RecordTypes', RecordTypes);

})();<|MERGE_RESOLUTION|>--- conflicted
+++ resolved
@@ -3,14 +3,8 @@
 
     /* ngInject */
     function RecordTypes($resource, ASEConfig) {
-<<<<<<< HEAD
         var url = ASEConfig.api.hostname + '/api/recordtypes/:id/';
-        return $resource(url, {id: '@uuid'}, {
-=======
-        return $resource(ASEConfig.api.hostname + '/api/recordtypes/:id/',
-                         {id: '@uuid', limit: 'all'}, {
-
->>>>>>> 734ed161
+        return $resource(url, {id: '@uuid', limit: 'all'}, {
             create: {
                 method: 'POST'
             },
